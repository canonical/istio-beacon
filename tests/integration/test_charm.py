#!/usr/bin/env python3

# Copyright 2024 Canonical Ltd.
# See LICENSE file for licensing details.

import logging
import time
from dataclasses import asdict, dataclass
from pathlib import Path
from typing import Optional

import pytest
import sh
import yaml
from helpers import validate_labels
from pytest_operator.plugin import OpsTest
from tenacity import (
    retry,
    stop_after_delay,
    wait_exponential,
)

logger = logging.getLogger(__name__)

METADATA = yaml.safe_load(Path("./charmcraft.yaml").read_text())
APP_NAME = METADATA["name"]
resources = {
    "metrics-proxy-image": METADATA["resources"]["metrics-proxy-image"]["upstream-source"],
}


@dataclass
class CharmDeploymentConfiguration:
    entity_url: str  # aka charm name or local path to charm
    application_name: str
    channel: str
    trust: bool
    config: Optional[dict] = None


ISTIO_K8S = CharmDeploymentConfiguration(
    entity_url="istio-k8s", application_name="istio-k8s", channel="latest/edge", trust=True
)


@pytest.mark.abort_on_fail
async def test_deploy_dependencies(ops_test: OpsTest):
    # Not the model name just an alias
    await ops_test.track_model("istio-system")
    istio_system_model = ops_test.models.get("istio-system")

    await istio_system_model.model.deploy(**asdict(ISTIO_K8S))
    await istio_system_model.model.wait_for_idle(
        [ISTIO_K8S.application_name], status="active", timeout=1000
    )


@pytest.mark.abort_on_fail
async def test_deployment(ops_test: OpsTest, istio_beacon_charm):
<<<<<<< HEAD
    # Not the model name just an alias
    await ops_test.track_model("beacon")
    istio_beacon = ops_test.models.get("beacon")
    await istio_beacon.model.deploy(
        istio_beacon_charm, resources=resources, application_name=APP_NAME, trust=True
    )
    await istio_beacon.model.wait_for_idle([APP_NAME], status="active", timeout=1000)
=======
    await ops_test.model.deploy(istio_beacon_charm, application_name=APP_NAME, trust=True)
    await ops_test.model.wait_for_idle([APP_NAME], status="active", timeout=1000)
>>>>>>> bae36e81


@pytest.mark.abort_on_fail
async def test_mesh_config(ops_test: OpsTest):
    await ops_test.model.applications[APP_NAME].set_config({"model-on-mesh": "true"})
    await ops_test.model.wait_for_idle(
        [APP_NAME], status="active", timeout=1000, raise_on_error=False
    )
    await validate_labels(ops_test, APP_NAME, should_be_present=True)

    await ops_test.model.applications[APP_NAME].set_config({"model-on-mesh": "false"})
    await ops_test.model.wait_for_idle(
        [APP_NAME], status="active", timeout=1000, raise_on_error=False
    )
    await validate_labels(ops_test, APP_NAME, should_be_present=False)


@pytest.mark.abort_on_fail
async def test_service_mesh_relation(ops_test: OpsTest, service_mesh_tester):
    # Ensure model is on mesh
    await ops_test.model.applications[APP_NAME].set_config({"model-on-mesh": "true"})
    time.sleep(5)  # Wait for the model to be on mesh

    # Deploy tester charms
    resources = {"echo-server-image": "jmalloc/echo-server:v0.3.7"}
    # Applications that will be given authorization policies
    # receiver1 require trust because the service-mesh library interacts with k8s objects.
    await ops_test.model.deploy(
        service_mesh_tester, application_name="receiver1", resources=resources, trust=True
    )
    await ops_test.model.deploy(
        service_mesh_tester, application_name="sender1", resources=resources, trust=True
    )
    await ops_test.model.deploy(
        service_mesh_tester, application_name="sender2", resources=resources, trust=True
    )
    await ops_test.model.add_relation("receiver1:service-mesh", APP_NAME)
    await ops_test.model.add_relation("receiver1:inbound", "sender1:outbound")

    await ops_test.model.wait_for_idle([APP_NAME, "receiver1", "sender1", "sender2"])

    # Assert that communication is correctly controlled
    # sender/0 can talk to receiver on any combination of:
    # * port: [8080, 8081]
    # * path: [/foo, /bar/]
    # * method: [GET, POST]
    # but not others
    assert_request_returns_http_code(
        ops_test.model.name, "sender1/0", "http://receiver1:8080/foo", code=200
    )
    assert_request_returns_http_code(
        ops_test.model.name, "sender1/0", "http://receiver1:8081/foo", code=200
    )
    assert_request_returns_http_code(
        ops_test.model.name, "sender1/0", "http://receiver1:8080/bar/", code=200
    )
    assert_request_returns_http_code(
        ops_test.model.name, "sender1/0", "http://receiver1:8080/foo", method="post", code=200
    )
    assert_request_returns_http_code(
        ops_test.model.name, "sender1/0", "http://receiver1:8080/foo", method="delete", code=403
    )

    # other service accounts should get a 403 error
    assert_request_returns_http_code(
        ops_test.model.name, "sender2/0", "http://receiver1:8080/foo", code=403
    )


@retry(
    wait=wait_exponential(multiplier=1, min=1, max=10), stop=stop_after_delay(120), reraise=True
)
def assert_request_returns_http_code(
    model: str, source_unit: str, target_url: str, method: str = "get", code: int = 200
):
    """Get the status code for a request from a source unit to a target URL on a given method.

    Note that if the request fails (ex: python script raises an exception) the exit code will be returned.
    """
    logger.info(f"Checking {source_unit} -> {target_url} on {method}")
    try:
        resp = sh.juju.ssh(
            "-m",
            model,
            source_unit,
            f'python3 -c "import requests; resp = requests.{method}(\\"{target_url}\\"); print(resp.status_code)"',
            _return_cmd=True,
        )
        returned_code = int(str(resp).strip())
    except sh.ErrorReturnCode as e:
        logger.warning(f"Got exit code {e.exit_code} executing sh.juju.ssh")
        logger.warning(f"STDOUT: {e.stdout}")
        logger.warning(f"STDERR: {e.stderr}")
        returned_code = e.exit_code

    logger.info(
        f"Got {returned_code} for {source_unit} -> {target_url} on {method} - expected {code}"
    )

    assert (
        returned_code == code
    ), f"Expected {code} but got {returned_code} for {source_unit} -> {target_url} on {method}"<|MERGE_RESOLUTION|>--- conflicted
+++ resolved
@@ -57,18 +57,10 @@
 
 @pytest.mark.abort_on_fail
 async def test_deployment(ops_test: OpsTest, istio_beacon_charm):
-<<<<<<< HEAD
-    # Not the model name just an alias
-    await ops_test.track_model("beacon")
-    istio_beacon = ops_test.models.get("beacon")
     await istio_beacon.model.deploy(
         istio_beacon_charm, resources=resources, application_name=APP_NAME, trust=True
     )
     await istio_beacon.model.wait_for_idle([APP_NAME], status="active", timeout=1000)
-=======
-    await ops_test.model.deploy(istio_beacon_charm, application_name=APP_NAME, trust=True)
-    await ops_test.model.wait_for_idle([APP_NAME], status="active", timeout=1000)
->>>>>>> bae36e81
 
 
 @pytest.mark.abort_on_fail
